--- conflicted
+++ resolved
@@ -26,11 +26,7 @@
   },
   {
    "cell_type": "code",
-<<<<<<< HEAD
-   "execution_count": 6,
-=======
    "execution_count": 3,
->>>>>>> cdcf15c9
    "id": "31b157ec",
    "metadata": {},
    "outputs": [],
@@ -44,11 +40,7 @@
   },
   {
    "cell_type": "code",
-<<<<<<< HEAD
-   "execution_count": 7,
-=======
    "execution_count": 4,
->>>>>>> cdcf15c9
    "id": "4889d516",
    "metadata": {},
    "outputs": [],
@@ -122,11 +114,7 @@
   },
   {
    "cell_type": "code",
-<<<<<<< HEAD
-   "execution_count": 9,
-=======
    "execution_count": 6,
->>>>>>> cdcf15c9
    "id": "baaaf52c",
    "metadata": {},
    "outputs": [],
@@ -156,11 +144,7 @@
   },
   {
    "cell_type": "code",
-<<<<<<< HEAD
-   "execution_count": 10,
-=======
    "execution_count": 7,
->>>>>>> cdcf15c9
    "id": "b9160e53",
    "metadata": {},
    "outputs": [],
@@ -196,11 +180,7 @@
   },
   {
    "cell_type": "code",
-<<<<<<< HEAD
-   "execution_count": 11,
-=======
    "execution_count": 8,
->>>>>>> cdcf15c9
    "id": "ffdd9386",
    "metadata": {},
    "outputs": [
@@ -251,11 +231,7 @@
   },
   {
    "cell_type": "code",
-<<<<<<< HEAD
-   "execution_count": 12,
-=======
    "execution_count": 13,
->>>>>>> cdcf15c9
    "id": "43d54988",
    "metadata": {},
    "outputs": [],
@@ -277,17 +253,11 @@
   },
   {
    "cell_type": "code",
-<<<<<<< HEAD
-   "execution_count": 13,
-=======
    "execution_count": 10,
->>>>>>> cdcf15c9
    "id": "cdd80e39",
    "metadata": {},
    "outputs": [
     {
-<<<<<<< HEAD
-=======
      "name": "stderr",
      "output_type": "stream",
      "text": [
@@ -296,19 +266,13 @@
      ]
     },
     {
->>>>>>> cdcf15c9
      "data": {
       "text/html": [
        "\n",
        "    <div>\n",
        "      \n",
-<<<<<<< HEAD
-       "      <progress value='50000' max='50000' style='width:300px; height:20px; vertical-align: middle;'></progress>\n",
-       "      [50000/50000 7:05:16, Epoch 1/2]\n",
-=======
        "      <progress value='10' max='50000' style='width:300px; height:20px; vertical-align: middle;'></progress>\n",
        "      [   10/50000 00:14 < 25:34:05, 0.54 it/s, Epoch 0.00/1]\n",
->>>>>>> cdcf15c9
        "    </div>\n",
        "    <table border=\"1\" class=\"dataframe\">\n",
        "  <thead>\n",
@@ -316,109 +280,9 @@
        "      <th>Step</th>\n",
        "      <th>Training Loss</th>\n",
        "      <th>Validation Loss</th>\n",
-<<<<<<< HEAD
-       "      <th>Accuracy</th>\n",
-       "      <th>Precision</th>\n",
-       "      <th>Recall</th>\n",
-       "      <th>F1</th>\n",
        "    </tr>\n",
        "  </thead>\n",
        "  <tbody>\n",
-       "    <tr>\n",
-       "      <td>5000</td>\n",
-       "      <td>0.651400</td>\n",
-       "      <td>0.649270</td>\n",
-       "      <td>0.661756</td>\n",
-       "      <td>0.661756</td>\n",
-       "      <td>1.000000</td>\n",
-       "      <td>0.796454</td>\n",
-       "    </tr>\n",
-       "    <tr>\n",
-       "      <td>10000</td>\n",
-       "      <td>0.643500</td>\n",
-       "      <td>0.645885</td>\n",
-       "      <td>0.661756</td>\n",
-       "      <td>0.661756</td>\n",
-       "      <td>1.000000</td>\n",
-       "      <td>0.796454</td>\n",
-       "    </tr>\n",
-       "    <tr>\n",
-       "      <td>15000</td>\n",
-       "      <td>0.639700</td>\n",
-       "      <td>0.640031</td>\n",
-       "      <td>0.661756</td>\n",
-       "      <td>0.661756</td>\n",
-       "      <td>1.000000</td>\n",
-       "      <td>0.796454</td>\n",
-       "    </tr>\n",
-       "    <tr>\n",
-       "      <td>20000</td>\n",
-       "      <td>0.632400</td>\n",
-       "      <td>0.639870</td>\n",
-       "      <td>0.661756</td>\n",
-       "      <td>0.661756</td>\n",
-       "      <td>1.000000</td>\n",
-       "      <td>0.796454</td>\n",
-       "    </tr>\n",
-       "    <tr>\n",
-       "      <td>25000</td>\n",
-       "      <td>0.637700</td>\n",
-       "      <td>0.642370</td>\n",
-       "      <td>0.661756</td>\n",
-       "      <td>0.661756</td>\n",
-       "      <td>1.000000</td>\n",
-       "      <td>0.796454</td>\n",
-       "    </tr>\n",
-       "    <tr>\n",
-       "      <td>30000</td>\n",
-       "      <td>0.641000</td>\n",
-       "      <td>0.639798</td>\n",
-       "      <td>0.661756</td>\n",
-       "      <td>0.661756</td>\n",
-       "      <td>1.000000</td>\n",
-       "      <td>0.796454</td>\n",
-       "    </tr>\n",
-       "    <tr>\n",
-       "      <td>35000</td>\n",
-       "      <td>0.631000</td>\n",
-       "      <td>0.640013</td>\n",
-       "      <td>0.661756</td>\n",
-       "      <td>0.661756</td>\n",
-       "      <td>1.000000</td>\n",
-       "      <td>0.796454</td>\n",
-       "    </tr>\n",
-       "    <tr>\n",
-       "      <td>40000</td>\n",
-       "      <td>0.632100</td>\n",
-       "      <td>0.641156</td>\n",
-       "      <td>0.661756</td>\n",
-       "      <td>0.661756</td>\n",
-       "      <td>1.000000</td>\n",
-       "      <td>0.796454</td>\n",
-       "    </tr>\n",
-       "    <tr>\n",
-       "      <td>45000</td>\n",
-       "      <td>0.641900</td>\n",
-       "      <td>0.639737</td>\n",
-       "      <td>0.661756</td>\n",
-       "      <td>0.661756</td>\n",
-       "      <td>1.000000</td>\n",
-       "      <td>0.796454</td>\n",
-       "    </tr>\n",
-       "    <tr>\n",
-       "      <td>50000</td>\n",
-       "      <td>0.637700</td>\n",
-       "      <td>0.640287</td>\n",
-       "      <td>0.661756</td>\n",
-       "      <td>0.661756</td>\n",
-       "      <td>1.000000</td>\n",
-       "      <td>0.796454</td>\n",
-       "    </tr>\n",
-=======
-       "    </tr>\n",
-       "  </thead>\n",
-       "  <tbody>\n",
->>>>>>> cdcf15c9
        "  </tbody>\n",
        "</table><p>"
       ],
@@ -428,8 +292,6 @@
      },
      "metadata": {},
      "output_type": "display_data"
-<<<<<<< HEAD
-=======
     },
     {
      "ename": "KeyboardInterrupt",
@@ -455,7 +317,6 @@
       "\u001b[36mCell\u001b[39m\u001b[36m \u001b[39m\u001b[32mIn[10]\u001b[39m\u001b[32m, line 26\u001b[39m\n\u001b[32m     24\u001b[39m \u001b[38;5;28;01mif\u001b[39;00m torch.cuda.is_available():\n\u001b[32m     25\u001b[39m   torch.cuda.empty_cache()\n\u001b[32m---> \u001b[39m\u001b[32m26\u001b[39m \u001b[38;5;28;01mraise\u001b[39;00m \u001b[38;5;167;01mKeyboardInterrupt\u001b[39;00m(\u001b[33m'\u001b[39m\u001b[33mTraining interrupted by user.\u001b[39m\u001b[33m'\u001b[39m)\n",
       "\u001b[31mKeyboardInterrupt\u001b[39m: Training interrupted by user."
      ]
->>>>>>> cdcf15c9
     }
    ],
    "source": [
